#!/usr/bin/env python

from setuptools import setup
import re

for line in open('sklearn_pandas/__init__.py'):
    match = re.match("__version__ *= *'(.*)'", line)
    if match:
        __version__, = match.groups()


setup(name='sklearn-pandas',
      version=__version__,
      description='Pandas integration with sklearn',
      maintainer='Cal Paterson',
      maintainer_email='cal@calpaterson.com',
      url='https://github.com/paulgb/sklearn-pandas',
      packages=['sklearn_pandas'],
      keywords=['scikit', 'sklearn', 'pandas'],
      install_requires=[
          'scikit-learn>=0.13',
          'pandas>=0.11.0',
<<<<<<< HEAD
          'numpy>=1.6.1']
)
=======
          'numpy>=1.6.1'],
      use_2to3=True
)
>>>>>>> c085747c
<|MERGE_RESOLUTION|>--- conflicted
+++ resolved
@@ -20,11 +20,6 @@
       install_requires=[
           'scikit-learn>=0.13',
           'pandas>=0.11.0',
-<<<<<<< HEAD
-          'numpy>=1.6.1']
-)
-=======
           'numpy>=1.6.1'],
       use_2to3=True
-)
->>>>>>> c085747c
+)