version: 2
jobs:
  test37:
    docker:
<<<<<<< HEAD
      - image: circleci/python:3.9
=======
      - image: circleci/python:3.7
>>>>>>> 9e303873
    steps:
      - checkout
      - run: pip install --user nox
      - run: ~/.local/bin/nox
  test38:
    docker:
      - image: circleci/python:3.8
    steps:
      - checkout
      - run: pip install --user nox
      - run: ~/.local/bin/nox  
  test39:
    docker:
      - image: circleci/python:3.9.1
    steps:
      - checkout
      - run: pip install --user nox
      - run: ~/.local/bin/nox            

workflows:
  version: 2
  build_and_test:
    jobs:
      - test39<|MERGE_RESOLUTION|>--- conflicted
+++ resolved
@@ -2,11 +2,7 @@
 jobs:
   test37:
     docker:
-<<<<<<< HEAD
-      - image: circleci/python:3.9
-=======
       - image: circleci/python:3.7
->>>>>>> 9e303873
     steps:
       - checkout
       - run: pip install --user nox
